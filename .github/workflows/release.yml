name: release

on:
  push:
    tags:
      - "v*.*"

jobs:
  release:
    name: Release for ${{ matrix.os }}
    runs-on: ${{ matrix.os }}
    strategy:
      matrix:
        os: [ubuntu-18.04, windows-latest, macOS-latest]
        include:
          - os: ubuntu-18.04
            artifact_name: dist/TheOneLauncher-Linux
          - os: windows-latest
            artifact_name: dist/TheOneLauncher-Windows.exe
          - os: macos-latest
            artifact_name: dist/TheOneLauncher-Mac

    steps:
      - uses: actions/checkout@v1
      - name: Linux dependencies
        if: runner.os == 'Linux'
        run: |
          sudo add-apt-repository ppa:jonathonf/backports
          sudo apt-get update
          sudo apt-get install sqlite3 upx
      - name: Set up Python
        uses: actions/setup-python@v1
        with:
          python-version: ^3.7.3
      - name: Install dependencies
        run: |
          python -m pip install --upgrade pip
          pip install PySide2
          pip install qdarkstyle
          pip install keyring
          pip install defusedxml
<<<<<<< HEAD
          pip install pywin32-ctypes
          pip install pywin32
=======
          pip install vkbeautify
>>>>>>> 6acee446
          pip install https://github.com/JuneStepp/pyinstaller/releases/download/v3.5/PyInstaller-3.6.zip
      - name: Build
        run: python build.py
      - name: Make release
        uses: softprops/action-gh-release@v1
        with:
          files: ${{ matrix.artifact_name }}
          draft: True
        env:
          GITHUB_TOKEN: ${{ secrets.GITHUB_TOKEN }}<|MERGE_RESOLUTION|>--- conflicted
+++ resolved
@@ -39,12 +39,9 @@
           pip install qdarkstyle
           pip install keyring
           pip install defusedxml
-<<<<<<< HEAD
           pip install pywin32-ctypes
           pip install pywin32
-=======
           pip install vkbeautify
->>>>>>> 6acee446
           pip install https://github.com/JuneStepp/pyinstaller/releases/download/v3.5/PyInstaller-3.6.zip
       - name: Build
         run: python build.py
