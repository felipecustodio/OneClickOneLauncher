--- conflicted
+++ resolved
@@ -276,17 +276,7 @@
         self.langFound = False
         self.langList = []
 
-<<<<<<< HEAD
-        self.langFound = True
-        for name in glob.glob(os.path.join(runDir, "client_local_*.dat")):
-            # remove "client_local_" (13 chars) and ".dat" (4 chars) from filename
-            temp = os.path.basename(name)[13:-4]
-            if temp == "English":
-                temp = "EN"
-            self.langList.append(temp)
-=======
         language_data_files = glob.glob(os.path.join(runDir, "client_local_*.dat"))
-
         if language_data_files:
             self.langFound = True
             for name in language_data_files:
@@ -295,8 +285,6 @@
                 if temp == "English":
                     temp = "EN"
                 self.langList.append(temp)
->>>>>>> 25854b80
-
 
 class World:
     def __init__(self, name, urlChatServer, urlServerStatus):
