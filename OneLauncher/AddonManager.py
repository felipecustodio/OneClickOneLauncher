# coding=utf-8
###########################################################################
# Main window for OneLauncher.
#
# Based on PyLotRO
# (C) 2009 AJackson <ajackson@bcs.org.uk>
#
# Based on LotROLinux
# (C) 2007-2008 AJackson <ajackson@bcs.org.uk>
#
#
# (C) 2019-2020 June Stepp <git@junestepp.me>
#
# This file is part of OneLauncher
#
# OneLauncher is free software; you can redistribute it and/or modify
# it under the terms of the GNU General Public License as published by
# the Free Software Foundation; either version 3 of the License, or
# (at your option) any later version.
#
# OneLauncher is distributed in the hope that it will be useful,
# but WITHOUT ANY WARRANTY; without even the implied warranty of
# MERCHANTABILITY or FITNESS FOR A PARTICULAR PURPOSE.  See the
# GNU General Public License for more details.
#
# You should have received a copy of the GNU General Public License
# along with OneLauncher.  If not, see <http://www.gnu.org/licenses/>.
###########################################################################
from PySide2 import QtCore, QtGui, QtWidgets
from PySide2.QtUiTools import QUiLoader
import os
from glob import glob
from xml.dom import EMPTY_NAMESPACE
from xml.dom.minidom import Document  # nosec
import defusedxml.minidom
from vkbeautify import xml as prettify_xml
from OneLauncher.OneLauncherUtils import GetText
import sqlite3
from shutil import rmtree, copy, move
from zipfile import ZipFile
import urllib
from time import strftime, localtime
import logging


class AddonManager:
    # ID is from the order plugins are found on the filesystem. InterfaceID is
    # the unique ID for plugins on lotrointerface.com
    # Don't change order of list
    COLUMN_LIST = [
        "ID",
        "Name",
        "Category",
        "Version",
        "Author",
        "LatestRelease",
        "File",
        "InterfaceID",
        "Dependencies",
        "StartupScript",
    ]
    # Don't change order of list
    TABLE_LIST = [
        "tablePluginsInstalled",
        "tableSkinsInstalled",
        "tableMusicInstalled",
        "tablePlugins",
        "tableSkins",
        "tableMusic",
        "tableSkinsDDO",
        "tableSkinsDDOInstalled",
    ]

    PLUGINS_URL = "https://api.lotrointerface.com/fav/OneLauncher-Plugins.xml"
    SKINS_URL = "https://api.lotrointerface.com/fav/OneLauncher-Themes.xml"
    MUSIC_URL = "https://api.lotrointerface.com/fav/OneLauncher-Music.xml"
    SKINS_DDO_URL = "https://api.lotrointerface.com/fav/OneLauncher-Themes-DDO.xml"

    def __init__(
        self,
        currentGame,
        osType,
        settingsDir,
        parent,
        data_folder,
        gameDocumentsDir,
        startupScripts,
    ):
        self.settingsDir = settingsDir
        self.currentGame = currentGame
        self.parent = parent
        self.logger = logging.getLogger("OneLauncher")
        self.startupScripts = startupScripts

        ui_file = QtCore.QFile(os.path.join(data_folder, "ui", "winAddonManager.ui"))

        ui_file.open(QtCore.QFile.ReadOnly)
        loader = QUiLoader()
        self.winAddonManager = loader.load(ui_file, parentWidget=parent)
        ui_file.close()

        self.winAddonManager.setWindowFlags(
            QtCore.Qt.Dialog | QtCore.Qt.FramelessWindowHint
        )

        if currentGame.startswith("DDO"):
            # Removes plugin and music tabs when using DDO.
            # This has to be done before the tab switching signals are connected.
            self.winAddonManager.tabWidgetRemote.removeTab(0)
            self.winAddonManager.tabWidgetRemote.removeTab(1)
            self.winAddonManager.tabWidgetInstalled.removeTab(0)
            self.winAddonManager.tabWidgetInstalled.removeTab(1)

        # Creates backround color for addons that are installed already in remote tables
        self.installed_addons_color = QtGui.QColor()
        self.installed_addons_color.setRgb(63, 73, 83)

        self.winAddonManager.setContextMenuPolicy(QtCore.Qt.CustomContextMenu)
        self.winAddonManager.customContextMenuRequested.connect(
            self.contextMenuRequested
        )
        self.winAddonManager.actionShowOnLotrointerface.triggered.connect(
            self.actionShowOnLotrointerfaceSelected
        )

        self.winAddonManager.btnBox.rejected.connect(self.btnBoxActivated)

        self.winAddonManager.btnAddonsMenu = QtWidgets.QMenu()
        self.winAddonManager.btnAddonsMenu.addAction(
            self.winAddonManager.actionAddonImport
        )
        self.winAddonManager.btnAddonsMenu.addAction(
            self.winAddonManager.actionShowSelectedOnLotrointerface
        )
        self.winAddonManager.actionAddonImport.triggered.connect(
            self.actionAddonImportSelected
        )
        self.winAddonManager.actionShowSelectedOnLotrointerface.triggered.connect(
            self.showSelectedOnLotrointerface
        )
        self.winAddonManager.actionShowAddonInFileManager.triggered.connect(
            self.actionShowAddonInFileManagerSelected
        )
        self.winAddonManager.btnAddonsMenu.addAction(
            self.winAddonManager.actionShowPluginsFolderInFileManager
        )
        self.winAddonManager.actionShowPluginsFolderInFileManager.triggered.connect(
            self.actionShowPluginsFolderSelected
        )
        self.winAddonManager.btnAddonsMenu.addAction(
            self.winAddonManager.actionShowSkinsFolderInFileManager
        )
        self.winAddonManager.actionShowSkinsFolderInFileManager.triggered.connect(
            self.actionShowSkinsFolderSelected
        )
        self.winAddonManager.btnAddonsMenu.addAction(
            self.winAddonManager.actionShowMusicFolderInFileManager
        )
        self.winAddonManager.actionShowMusicFolderInFileManager.triggered.connect(
            self.actionShowMusicFolderSelected
        )
        self.winAddonManager.btnAddonsMenu.addAction(
            self.winAddonManager.actionUpdateAllSelectedAddons
        )
        self.winAddonManager.actionUpdateAllSelectedAddons.triggered.connect(
            self.updateAllSelectedAddons
        )

        self.updateAddonFolderActions(0)

        self.winAddonManager.actionInstallAddon.triggered.connect(
            self.actionInstallAddonSelected
        )
        self.winAddonManager.actionUninstallAddon.triggered.connect(
            self.actionUninstallAddonSelected
        )
        self.winAddonManager.actionUpdateAddon.triggered.connect(
            self.actionUpdateAddonSelected
        )

        self.winAddonManager.actionEnableStartupScript.triggered.connect(
            self.actionEnableStartupScriptSelected
        )
        self.winAddonManager.actionDisableStartupScript.triggered.connect(
            self.actionDisableStartupScriptSelected
        )

        self.winAddonManager.btnCheckForUpdates.setIcon(
            QtGui.QIcon(os.path.join(data_folder, "images", "refresh.png"))
        )
        self.winAddonManager.btnCheckForUpdates.pressed.connect(self.checkForUpdates)
        self.winAddonManager.btnUpdateAll.pressed.connect(self.updateAll)

        self.winAddonManager.btnAddons.setMenu(self.winAddonManager.btnAddonsMenu)
        self.winAddonManager.btnAddons.clicked.connect(self.btnAddonsClicked)
        self.winAddonManager.tabWidget.currentChanged.connect(
            self.tabWidgetIndexChanged
        )
        self.winAddonManager.tabWidgetInstalled.currentChanged.connect(
            self.tabWidgetInstalledIndexChanged
        )
        self.winAddonManager.tabWidgetRemote.currentChanged.connect(
            self.tabWidgetRemoteIndexChanged
        )

        self.winAddonManager.txtLog.hide()
        self.winAddonManager.btnLog.clicked.connect(self.btnLogClicked)

        self.winAddonManager.txtSearchBar.setFocus()
        self.winAddonManager.txtSearchBar.textChanged.connect(
            self.txtSearchBarTextChanged
        )

        for table in self.TABLE_LIST[:-2]:
            # Gets callable form from the string
            table = getattr(self.winAddonManager, table)

            # Hides ID column
            table.hideColumn(0)

            # Sort tables by addon name
            table.sortItems(1)

        self.openDB()

        self.data_folder = os.path.join(osType.documentsDir, gameDocumentsDir)
        if currentGame.startswith("DDO"):
            self.data_folder_skins = os.path.join(self.data_folder, "ui", "skins")

            self.winAddonManager.tableSkinsInstalled.setObjectName(
                "tableSkinsDDOInstalled"
            )
            self.winAddonManager.tableSkins.setObjectName("tableSkinsDDO")
            self.getInstalledSkins()
        else:
            self.data_folder_plugins = os.path.join(self.data_folder, "Plugins")
            self.data_folder_skins = os.path.join(self.data_folder, "ui", "skins")
            self.data_folder_music = os.path.join(self.data_folder, "Music")

            # Loads in installed plugins
            self.getInstalledPlugins()

    def getInstalledSkins(self, folders_list=None):
        if self.isTableEmpty(self.winAddonManager.tableSkinsInstalled):
            folders_list = None

        os.makedirs(self.data_folder_skins, exist_ok=True)

        if not folders_list:
            folders_list = glob(os.path.join(self.data_folder_skins, "*", ""))
        else:
            folders_list = [
                os.path.join(self.data_folder_skins, folder) for folder in folders_list
            ]

        skins_list = []
        skins_list_compendium = []
        for folder in folders_list:
            folder = folder[:-1] + folder[-1].replace(os.sep, "")
            skins_list.append(folder)
            for file in os.listdir(folder):
                if file.endswith(".skincompendium"):
                    skins_list_compendium.append(os.path.join(folder, file))
                    skins_list.remove(folder)
                    break

        self.addInstalledSkinsToDB(skins_list, skins_list_compendium)

    def addInstalledSkinsToDB(self, skins_list, skins_list_compendium):
        table = self.winAddonManager.tableSkinsInstalled

        # Clears rows from db table if needed (This function is called to add
        # newly installed skins after initial load as well)
        if self.isTableEmpty(table):
            self.c.execute(
                "DELETE FROM {table}".format(table=table.objectName())  # nosec
            )

        for skin in skins_list_compendium:
            items_row = self.parseCompendiumFile(skin, "SkinConfig")
            items_row = self.getOnlineAddonInfo(
                items_row, self.winAddonManager.tableSkins.objectName()
            )
            self.addRowToDB(table, items_row)

        for skin in skins_list:
            items_row = [""] * (len(self.COLUMN_LIST) - 1)

            items_row[0] = os.path.split(skin)[1]
            items_row[5] = skin
            items_row[1] = "Unmanaged"

            self.addRowToDB(table, items_row)

        # Populate user visible table
        self.reloadSearch(self.winAddonManager.tableSkinsInstalled)

    def getInstalledMusic(self, folders_list=None):
        if self.isTableEmpty(self.winAddonManager.tableMusicInstalled):
            folders_list = None

        os.makedirs(self.data_folder_music, exist_ok=True)

        if not folders_list:
            folders_list = glob(os.path.join(self.data_folder_music, "*", ""))
        else:
            folders_list = [
                os.path.join(self.data_folder_music, folder) for folder in folders_list
            ]

        music_list = []
        music_list_compendium = []
        for folder in folders_list:
            folder = folder[:-1] + folder[-1].replace(os.sep, "")
            music_list.append(folder)
            for file in os.listdir(folder):
                if file.endswith(".musiccompendium"):
                    music_list_compendium.append(
                        os.path.join(self.data_folder_music, folder, file)
                    )
                    music_list.remove(folder)
                    break

        for file in os.listdir(self.data_folder_music):
            if file.endswith(".abc"):
                music_list.append(os.path.join(self.data_folder_music, file))

        self.addInstalledMusicToDB(music_list, music_list_compendium)

    def addInstalledMusicToDB(self, music_list, music_list_compendium):
        table = self.winAddonManager.tableMusicInstalled

        # Clears rows from db table if needed (This function is called
        # to add newly installed music after initial load as well)
        if self.isTableEmpty(table):
            self.c.execute("DELETE FROM tableMusicInstalled")

        for music in music_list_compendium:
            items_row = self.parseCompendiumFile(music, "MusicConfig")
            items_row = self.getOnlineAddonInfo(items_row, "tableMusic")
            self.addRowToDB(table, items_row)

        for music in music_list:
            items_row = [""] * (len(self.COLUMN_LIST) - 1)

            items_row[0] = os.path.split(music)[1]
            if music.endswith(".abc"):
                items_row[0] = os.path.splitext(items_row[0])[0]

                with open(music, "r") as file:
                    for _ in range(3):
                        line = file.readline().strip()
                        if line.startswith("T: "):
                            items_row[0] = line[3:]
                        if line.startswith("Z: "):
                            items_row[3] = line[18:] if line.startswith("Z: Transcribed by ") else line[3:]
            items_row[5] = music
            items_row[1] = "Unmanaged"

            self.addRowToDB(table, items_row)

        # Populate user visible table
        self.reloadSearch(table)

    def getInstalledPlugins(self, folders_list=None):
        if self.isTableEmpty(self.winAddonManager.tablePluginsInstalled):
            folders_list = None
        os.makedirs(self.data_folder_plugins, exist_ok=True)

        if not folders_list:
            folders_list = glob(os.path.join(self.data_folder_plugins, "*", ""))
        else:
            folders_list = [
                os.path.join(self.data_folder_plugins, folder)
                for folder in folders_list
            ]

        # Finds all plugins and adds their .plugincompendium files to a list
        plugins_list_compendium = []
        plugins_list = []
        for folder in folders_list:
            for file in glob(folder + "/**/*.plugin*", recursive=True):
                if file.endswith(".plugincompendium"):
                    # .plugincompenmdium file should be in author folder of plugin
                    if os.path.split(file)[0].strip("/\\") == folder.strip("/\\"):
                        plugins_list_compendium.append(file)
                elif file.endswith(".plugin"):
                    plugins_list.append(file)

        (plugins_list, plugins_list_compendium,) = self.removeManagedPluginsFromList(
            plugins_list, plugins_list_compendium
        )

        self.addInstalledPluginsToDB(plugins_list, plugins_list_compendium)

    def removeManagedPluginsFromList(self, plugins_list, plugins_list_compendium):
        for plugin in plugins_list_compendium:
            doc = defusedxml.minidom.parse(plugin)
            nodes = doc.getElementsByTagName("Descriptors")[0].childNodes

            for node in nodes:
                if node.nodeName == "descriptor":
                    descriptor_path = os.path.join(
                        self.data_folder_plugins,
                        (GetText(node.childNodes).replace("\\", os.sep)),
                    )
                    try:
                        plugins_list.remove(descriptor_path)
                    except ValueError:
                        if not os.path.exists(descriptor_path):
                            self.addLog(plugin + " has misconfigured descriptors")

        return plugins_list, plugins_list_compendium

    def addInstalledPluginsToDB(self, plugins_list, plugins_list_compendium):
        table = self.winAddonManager.tablePluginsInstalled

        # Clears rows from db table if needed (This function is called to
        # add newly installed plugins after initial load as well)
        if self.isTableEmpty(table):
            self.c.execute("DELETE FROM tablePluginsInstalled")

        for plugin in plugins_list_compendium + plugins_list:
            # Sets tag for plugin file xml search and category for unmanaged plugins
            if plugin.endswith(".plugincompendium"):
                items_row = self.parseCompendiumFile(plugin, "PluginConfig")
                items_row = self.getOnlineAddonInfo(items_row, "tablePlugins")
            else:
                items_row = self.parseCompendiumFile(plugin, "Information")
                items_row[1] = "Unmanaged"

            self.addRowToDB(table, items_row)

        # Populate user visible table
        self.reloadSearch(self.winAddonManager.tablePluginsInstalled)

    def getAddonDependencies(self, dependencies_node):
        dependencies = ""
        for node in dependencies_node.childNodes:
            if node.nodeName == "dependency":
                dependencies = dependencies + "," + (GetText(node.childNodes))
        return dependencies[1:]

    # Returns list of common values for compendium or .plugin files
    def parseCompendiumFile(self, file, tag):
        items_row = [""] * (len(self.COLUMN_LIST) - 1)

        doc = defusedxml.minidom.parse(file)
        nodes = doc.getElementsByTagName(tag)[0].childNodes
        for node in nodes:
            if node.nodeName == "Name":
                items_row[0] = GetText(node.childNodes)
            elif node.nodeName == "Author":
                items_row[3] = GetText(node.childNodes)
            elif node.nodeName == "Version":
                items_row[2] = GetText(node.childNodes)
            elif node.nodeName == "Id":
                items_row[6] = GetText(node.childNodes)
            elif node.nodeName == "Dependencies":
                items_row[7] = self.getAddonDependencies(node)
            elif node.nodeName == "StartupScript":
                items_row[8] = GetText(node.childNodes)
        items_row[5] = file

        return items_row

    def getOnlineAddonInfo(self, items_row, remote_addons_table):
        for info in self.c.execute(
            "SELECT Category, LatestRelease FROM {table} WHERE InterfaceID == ?".format(  # nosec
                table=remote_addons_table
            ),
            (items_row[6],),
        ):
            items_row[1] = info[0]
            items_row[4] = info[1]

        # Unmanaged if not in online cache
        if not items_row[1]:
            items_row[1] = "Unmanaged"

        return items_row

    def openDB(self):
        """
        Opens addons_cache database and creates new database if 
        one doesn't exist or the current one has an outdated structure
        """
        addons_cache_db_path = os.path.join(self.settingsDir, "addons_cache.sqlite")
        if os.path.exists(addons_cache_db_path):
            # Connects to addons_cache database
            self.conn = sqlite3.connect(addons_cache_db_path)
            self.c = self.conn.cursor()

            # Replace old database if its structure is out of date
            if self.isCurrentDBOutdated():
                self.closeDB()
                os.remove(addons_cache_db_path)
                self.createDB()
        else:
            self.createDB()

    def isCurrentDBOutdated(self):
        """
        Checks if currently loaded database's structure is up to date.
        Returns True if it is outdated and False otherwise.
        """

        tables_dict = {}
        # SQL returns all the columns in all the tables labled with what table they're from
        for column_data in self.c.execute(
            "SELECT m.name as tableName, p.name as columnName FROM sqlite_master"
            " m left outer join pragma_table_info((m.name)) p on m.name <>"
            " p.name ORDER BY tableName, columnName"
        ):
            # Ignore tables without actual information
            if column_data[0].endswith(
                ("_idx", "_docsize", "_data", "_content", "_config")
            ):
                continue

            if column_data[0] in tables_dict:
                tables_dict[column_data[0]].append(column_data[1])
            else:
                tables_dict[column_data[0]] = [column_data[1]]

        for table in self.TABLE_LIST:
            if table in tables_dict:
                for column in self.COLUMN_LIST[1:]:
                    try:
                        tables_dict[table].remove(column)
                    except ValueError:
                        return True

                # Return true if there are extra columns in table
                if tables_dict[table]:
                    return True

                # Delete table from dictionary, so program can
                # check if there are extra tables in tables_dict afterwards
                del tables_dict[table]
            else:
                return True

        # Only return False if there are no extra tables
        return bool(tables_dict)

    def createDB(self):
        """Creates ans sets up addons_cache database"""
        self.conn = sqlite3.connect(
            os.path.join(self.settingsDir, "addons_cache.sqlite")
        )
        self.c = self.conn.cursor()

        for table in self.TABLE_LIST:
            self.c.execute(
                "CREATE VIRTUAL TABLE {tbl_nm} USING FTS5({clmA}, {clmB}, {clmC}, "
                "{clmD}, {clmE}, {clmF}, {clmG}, {clmH}, {clmI})".format(
                    tbl_nm=table,
                    clmA=self.COLUMN_LIST[1],
                    clmB=self.COLUMN_LIST[2],
                    clmC=self.COLUMN_LIST[3],
                    clmD=self.COLUMN_LIST[4],
                    clmE=self.COLUMN_LIST[5],
                    clmF=self.COLUMN_LIST[6],
                    clmG=self.COLUMN_LIST[7],
                    clmH=self.COLUMN_LIST[8],
                    clmI=self.COLUMN_LIST[9],
                )
            )

    def closeDB(self):
        self.conn.commit()
        self.conn.close()

    def actionAddonImportSelected(self):
        # DDO doesn't support playing music from .abc files
        if self.currentGame.startswith("DDO"):
            addon_formats = "*.zip *.rar"
        else:
            addon_formats = "*.zip *.rar *.abc"

        filenames = QtWidgets.QFileDialog.getOpenFileNames(
            self.winAddonManager,
            "Addon Files/Archives",
            os.path.expanduser("~"),
            addon_formats,
        )

        if filenames[0]:
            for file in filenames[0]:
                self.installAddon(file)

    def installAddon(self, addon, interface_id=""):
        # Install .abc files
        if addon.endswith(".abc"):
            if self.currentGame.startswith("DDO"):
                self.addLog("DDO does not support .abc/music files")
                return

            copy(addon, self.data_folder_music)
            self.logger.info(addon + " installed")

            self.getInstalledMusic()
        elif addon.endswith(".rar"):
            self.addLog(
                "OneLauncher does not support .rar archives, because it"
                " is a proprietary format that would require and external "
                "program to extract"
            )
            return
        elif addon.endswith(".zip"):
            addon_type = ""
            with ZipFile(addon, "r") as file:
                files_list = file.namelist()
                if not files_list:
                    self.addLog("Add-on Zip is empty. Aborting")
                    return

                for entry in files_list:
                    if entry.endswith(".plugin"):
                        if self.currentGame.startswith("DDO"):
                            self.addLog("DDO does not support plugins")
                            return

                        addon_type = "Plugin"
                        table = self.winAddonManager.tablePlugins
                        folder_original = entry.split("/")[0]
                        path = self.data_folder_plugins
                        file.extractall(path=path)

                        folder = self.moveAddonsFromInvalidFolder(
                            self.data_folder_plugins, folder_original
                        )
                        updated_files_list = []
                        for entry in files_list:
                            try:
                                updated_files_list.append(
                                    os.path.join(folder, entry.split(folder)[1].strip("/"))
                                )
                            except IndexError:
                                # Anything that was in an invalid folder 
                                # should be ignored. This also fixes issues 
                                # with entries for the invalid folders such
                                # as 'Plugins/'
                                continue

                        plugins_list = []
                        for entry in updated_files_list:
                            if len(entry.split("/")) == 2 and entry.endswith(
                                ".plugin"
                            ):
                                plugins_list.append(
                                    os.path.join(self.data_folder_plugins, entry)
                                )

                        plugins_list_compendium = []
                        if interface_id:
                            compendium_file = self.generateCompendiumFile(
                                updated_files_list,
                                folder,
                                interface_id,
                                addon_type,
                                path,
                                table.objectName(),
                            )
                            plugins_list_compendium = [compendium_file]

                        (
                            plugins_list,
                            plugins_list_compendium,
                        ) = self.removeManagedPluginsFromList(
                            plugins_list, plugins_list_compendium
                        )

                        self.addInstalledPluginsToDB(
                            plugins_list, plugins_list_compendium
                        )

                        self.handleStartupScriptActivationPrompt(table, interface_id)
                        self.logger.info(
                            "Installed addon corresponding to "
                            + str(plugins_list)
                            + str(plugins_list_compendium)
                        )

                        self.installAddonRemoteDependencies(
                            table.objectName() + "Installed"
                        )
                        return
                    elif entry.endswith(".abc"):
                        if self.currentGame.startswith("DDO"):
                            self.addLog("DDO does not support .abc/music files")
                            return

                        # Some plugins have .abc files, but music collections
                        # shouldn't have .plugin files.
                        if self.checkForPluginFile(files_list):
                            continue

                        addon_type = "Music"
                        table = self.winAddonManager.tableMusic

                        path, folder = self.getAddonInstallationFolder(
                            entry, addon, files_list, self.data_folder_music
                        )
                        file.extractall(path=path)
                        self.logger.info(addon + " music installed")

                        folder = self.moveAddonsFromInvalidFolder(
                            self.data_folder_music, folder
                        )

                        if interface_id:
                            compendium_file = self.generateCompendiumFile(
                                files_list,
                                folder,
                                interface_id,
                                addon_type,
                                path,
                                table.objectName(),
                            )
                        self.getInstalledMusic(folders_list=[folder])

                        self.handleStartupScriptActivationPrompt(table, interface_id)

                        self.installAddonRemoteDependencies(
                            table.objectName() + "Installed"
                        )
                        return
                if not addon_type:
                    addon_type = "Skin"
                    table = self.winAddonManager.tableSkins
                    path, folder = self.getAddonInstallationFolder(
                        entry, addon, files_list, self.data_folder_skins
                    )
                    file.extractall(path=path)
                    self.logger.info(addon + " skin installed")

                    folder = self.moveAddonsFromInvalidFolder(
                        self.data_folder_skins, folder
                    )

                    if interface_id:
                        compendium_file = self.generateCompendiumFile(
                            files_list,
                            folder,
                            interface_id,
                            addon_type,
                            path,
                            table.objectName(),
                        )
                    self.getInstalledSkins(folders_list=[folder])

                    self.handleStartupScriptActivationPrompt(table, interface_id)

                    self.installAddonRemoteDependencies(
                        table.objectName() + "Installed"
                    )
                    return

    def checkForPluginFile(self, files_list):
        """Returns True if list of files contains a .plugin file"""
        for entry in files_list:
            if entry.endswith(".plugin"):
                return True

    def installAddonRemoteDependencies(self, table):
        """Installs the dependencies for the last installed addon"""
        # Gets dependencies for last column in db
        for item in self.c.execute(
            "SELECT Dependencies FROM {table} ORDER BY rowid DESC LIMIT 1".format(  # nosec
                table=table
            )
        ):
            dependencies = item[0]

        for dependency in dependencies.split(","):
            if dependency:
                # 0 is the arbitrary ID for Turbine Utilities. 1064 is the ID
                # of OneLauncher's upload of the utilities on LotroInterface
                if dependency == "0":
                    dependency = "1064"

                for item in self.c.execute(  # nosec
                    "SELECT File, Name FROM {table} WHERE InterfaceID = ? AND InterfaceID NOT IN "
                    "(SELECT InterfaceID FROM {table_installed})".format(
                        table=table.split("Installed")[0], table_installed=table,
                    ),
                    (dependency,),
                ):
                    self.installRemoteAddon(item[0], item[1], dependency)

    # Gets folder and makes one if there is no root folder
    def getAddonInstallationFolder(self, entry, addon, files_list, data_folder):
        # Gets list of base folders in archive
        folders_list = []
        for file in files_list:
            folder = file.split(os.path.sep)[0]
            if folder not in folders_list:
                folders_list.append(folder)

        # If no root folder or multiple root folders
        if len(entry.split(os.path.sep)) == 1 or len(folders_list) > 1:
            name = os.path.split(os.path.splitext(addon)[0])[1]
            path = os.path.join(data_folder, name)
            os.makedirs(os.path.split(path)[0], exist_ok=True)
            folder = name
        else:
            path = data_folder
            folder = entry.split("/")[0]

        return path, folder

    # Scans data folder for invalid folder names like "ui" or "plugins" and moves stuff out of them
    def moveAddonsFromInvalidFolder(
        self, data_folder, folder, folders_list=[], folders=""
    ):
        invalid_folder_names = [
            "ui",
            "skins",
            "Plugins",
            "Music",
            "My Documents",
            "Documents",
            "The Lord of the Rings Online",
            "Dungeons and Dragons Online",
            "Dungeons & Dragons Online",
        ]

        if not folders_list:
            folders_list = [folder]

        for folder in folders_list:
            folder = folder.strip(os.path.sep)
            folder = os.path.split(folder)[1]
            if folder in invalid_folder_names:
                folders = os.path.join(folders, folder)
                folders_list = glob(os.path.join(data_folder, folders, "*", ""))
                return self.moveAddonsFromInvalidFolder(
                    data_folder, "", folders_list=folders_list, folders=folders
                )

        if folders:
            # List of the folders that will be moved to the data folder
            addon_folders_list = []

            for file in os.listdir(os.path.join(data_folder, folders)):
                if os.path.isdir(os.path.join(data_folder, folders, file)):
                    addon_folders_list.append(file)
                move(os.path.join(data_folder, folders, file), data_folder)

            rmtree(os.path.join(data_folder, folders.split(os.path.sep)[0]))

            return addon_folders_list[0]
        else:
            return folder

    # Generates a compendium file for remote addon
    def generateCompendiumFile(
        self, files_list, folder, interface_id, addon_type, path, table
    ):
        dependencies = []
        startup_python_script = ""
        # Return if a compendium file already exists
        for file in files_list:
            if file.endswith(addon_type.lower() + "compendium"):
                # Path includes folder when one has to be generated
                tmp_folder = folder
                if path.endswith(tmp_folder):
                    tmp_folder = ""

                compendium_file_path = os.path.join(
                    path, tmp_folder, os.path.split(file)[1]
                )
                if os.path.exists(compendium_file_path):
                    existing_compendium_values = self.parseCompendiumFile(
                        compendium_file_path, addon_type + "Config"
                    )
                    dependencies = existing_compendium_values[7]
                    startup_python_script = existing_compendium_values[8]
                    os.remove(compendium_file_path)

        for row in self.c.execute(
            "SELECT * FROM {table} WHERE InterfaceID = ?".format(table=table),  # nosec
            (interface_id,),
        ):
            if row[0]:
                doc = Document()
                mainNode = doc.createElementNS(EMPTY_NAMESPACE, addon_type + "Config")
                doc.appendChild(mainNode)

                tempNode = doc.createElementNS(EMPTY_NAMESPACE, "Id")
                tempNode.appendChild(doc.createTextNode("%s" % (row[6])))
                mainNode.appendChild(tempNode)

                tempNode = doc.createElementNS(EMPTY_NAMESPACE, "Name")
                tempNode.appendChild(doc.createTextNode("%s" % (row[0])))
                mainNode.appendChild(tempNode)

                tempNode = doc.createElementNS(EMPTY_NAMESPACE, "Version")
                tempNode.appendChild(doc.createTextNode("%s" % (row[2])))
                mainNode.appendChild(tempNode)

                tempNode = doc.createElementNS(EMPTY_NAMESPACE, "Author")
                tempNode.appendChild(doc.createTextNode("%s" % (row[3])))
                mainNode.appendChild(tempNode)

                tempNode = doc.createElementNS(EMPTY_NAMESPACE, "InfoUrl")
                tempNode.appendChild(
                    doc.createTextNode("%s" % (self.getInterfaceInfoUrl(row[5])))
                )
                mainNode.appendChild(tempNode)

                tempNode = doc.createElementNS(EMPTY_NAMESPACE, "DownloadUrl")
                tempNode.appendChild(doc.createTextNode("%s" % (row[5])))
                mainNode.appendChild(tempNode)

                if addon_type == "Plugin":
                    # Add addon's .plugin files
                    descriptorsNode = doc.createElementNS(
                        EMPTY_NAMESPACE, "Descriptors"
                    )
                    mainNode.appendChild(descriptorsNode)
                    for file in files_list:
                        if file.endswith(".plugin"):
                            tempNode = doc.createElementNS(
                                EMPTY_NAMESPACE, "descriptor"
                            )
                            tempNode.appendChild(
                                doc.createTextNode("%s" % (file.replace("/", "\\")))
                            )
                            descriptorsNode.appendChild(tempNode)

                # Can't add dependencies, because they are defined in compendium files
                dependenciesNode = doc.createElementNS(EMPTY_NAMESPACE, "Dependencies")
                mainNode.appendChild(dependenciesNode)

                # If compendium file from add-on already existed with dependencies
                if dependencies:
                    for dependency in dependencies.split(","):
                        tempNode = doc.createElementNS(EMPTY_NAMESPACE, "dependency")
                        tempNode.appendChild(doc.createTextNode("%s" % (dependency)))
                        dependenciesNode.appendChild(tempNode)

                # Can't add startup script, because it is defined in compendium files
                startupScriptNode = doc.createElementNS(
                    EMPTY_NAMESPACE, "StartupScript"
                )
                # If compendium file from add-on already existed with startup script
                if startup_python_script:
                    startupScriptNode.appendChild(
                        doc.createTextNode("%s" % (startup_python_script))
                    )
                mainNode.appendChild(startupScriptNode)

                # Write compendium file

                # Path includes folder when one has to be generated
                if path.endswith(folder):
                    folder = ""

                compendium_file = os.path.join(
                    path, folder, row[0] + "." + addon_type.lower() + "compendium",
                )
                with open(compendium_file, "w+") as file:
                    pretty_xml = prettify_xml(doc.toxml())
                    file.write(pretty_xml)

                return compendium_file

    # Replaces "download" with "info" in download url to make info url
    def getInterfaceInfoUrl(self, download_url):
        download_url_tail = os.path.split(download_url)[1]
        return download_url.replace(
            download_url_tail, download_url_tail.replace("download", "info")
        )

    def txtSearchBarTextChanged(self, text):
        if self.currentGame.startswith("LOTRO"):
            # If in Installed tab
            if self.winAddonManager.tabWidget.currentIndex() == 0:
                index_installed = self.winAddonManager.tabWidgetInstalled.currentIndex()

                # If in PluginsInstalled tab
                if index_installed == 0:
                    self.searchDB(self.winAddonManager.tablePluginsInstalled, text)
                # If in SkinsInstalled tab
                elif index_installed == 1:
                    self.searchDB(self.winAddonManager.tableSkinsInstalled, text)
                # If in MusicInstalled tab
                elif index_installed == 2:
                    self.searchDB(self.winAddonManager.tableMusicInstalled, text)
            # If in Find More tab
            elif self.winAddonManager.tabWidget.currentIndex() == 1:
                index_remote = self.winAddonManager.tabWidgetRemote.currentIndex()
                # If in Plugins tab
                if index_remote == 0:
                    self.searchDB(self.winAddonManager.tablePlugins, text)
                # If in Skins tab
                elif index_remote == 1:
                    self.searchDB(self.winAddonManager.tableSkins, text)
                # If in Music tab
                elif index_remote == 2:
                    self.searchDB(self.winAddonManager.tableMusic, text)
        else:
            # If in Installed tab
            if self.winAddonManager.tabWidget.currentIndex() == 0:
                self.searchDB(self.winAddonManager.tableSkinsInstalled, text)
            # If in Find More tab
            elif self.winAddonManager.tabWidget.currentIndex() == 1:
                self.searchDB(self.winAddonManager.tableSkins, text)

    def searchDB(self, table, text):
        table.clearContents()
        table.setRowCount(0)

        if text:
            for word in text.split():
                search_word = "%" + word + "%"

                for row in self.c.execute(
                    "SELECT rowid, * FROM {table} WHERE Author LIKE ? OR Category"  # nosec
                    " LIKE ? OR Name LIKE ?".format(table=table.objectName()),
                    (search_word, search_word, search_word),
                ):
                    # Detects duplicates from multi-word search
                    duplicate = False
                    for item in table.findItems(row[1], QtCore.Qt.MatchExactly):
                        if int((table.item(item.row(), 0)).text()) == row[0]:
                            duplicate = True
                            break
                    if not duplicate:
                        self.addRowToTable(table, row)
        else:
            # Shows all plugins if the search bar is empty
            for row in self.c.execute(
                "SELECT rowid, * FROM {table}".format(table=table.objectName())  # nosec
            ):
                self.addRowToTable(table, row)

    def isTableEmpty(self, table):
        return not table.item(0, 1)

    def reloadSearch(self, table):
        """Re-searches the current search"""
        self.searchDB(table, self.winAddonManager.txtSearchBar.text())

    def resetRemoteAddonsTables(self):
        for i in range(self.winAddonManager.tabWidgetRemote.count()):
            tab = self.winAddonManager.tabWidgetRemote.widget(i)
            table = getattr(
                self.winAddonManager, tab.objectName().replace("tab", "table")
            )
            if not self.isTableEmpty(table):
                self.searchDB(table, "")

    def setRemoteAddonToUninstalled(self, addon, remote_table):
        self.c.execute(
            "UPDATE {table} SET Name = ? WHERE InterfaceID == ?".format(  # nosec
                table=remote_table.objectName()
            ),
            (addon[2], addon[0],),
        )

        # Removes indicator that a new version of an installed addon is out if present.
        # This is important, because addons are uninstalled and then reinstalled
        # during the update process.
        self.c.execute(
            "UPDATE {table} SET Version = REPLACE(Version,'(Updated) ', '') WHERE "  # nosec
            "Version LIKE '(Updated) %'".format(table=remote_table.objectName())
        )

    def setRemoteAddonToInstalled(self, addon, remote_table):
        self.c.execute(
            "UPDATE {table} SET Name = ? WHERE InterfaceID == ?".format(  # nosec
                table=remote_table.objectName()
            ),
            ("(Installed) " + addon[2], addon[0],),
        )

    # Adds row to a visible table. First value in list is row name
    def addRowToTable(self, table, list):
        table.setSortingEnabled(False)

        disable_row = False

        rows = table.rowCount()
        table.setRowCount(rows + 1)

        # Sets row name
        tbl_item = QtWidgets.QTableWidgetItem()
        tbl_item.setText(str(list[0]))

        # Adds items to row
        for column, item in enumerate(list):
            tbl_item = QtWidgets.QTableWidgetItem()

            tbl_item.setText(str(item))
            # Sets color to red if addon is unmanaged
            if item == "Unmanaged" and column == 2:
                tbl_item.setForeground(QtGui.QColor("darkred"))
            # Disable row if addon is Installed. This is only applicable to remote tables.
            elif str(item).startswith("(Installed) ") and column == 1:
                tbl_item.setText(item.split("(Installed) ")[1])
                disable_row = True
            elif str(item).startswith("(Updated) ") and column == 3:
                tbl_item.setText(item.split("(Updated) ")[1])
                tbl_item.setForeground(QtGui.QColor("green"))
            elif str(item).startswith("(Outdated) ") and column == 3:
                tbl_item.setText(item.split("(Outdated) ")[1])
                tbl_item.setForeground(QtGui.QColor("crimson"))

            table.setItem(rows, column, tbl_item)

        if disable_row:
            for i in range(table.columnCount()):
                table.item(rows, i).setFlags(QtCore.Qt.ItemIsEnabled)
                table.item(rows, i).setBackground(self.installed_addons_color)

        table.setSortingEnabled(True)

    def addRowToDB(self, table, list):
        question_marks = "?"
        for _ in range(len(list) - 1):
            question_marks += ",?"

        self.c.execute(
            "INSERT INTO {table} VALUES({})".format(
                question_marks, table=table.objectName()
            ),
            (list),  # nosec
        )

    def btnBoxActivated(self):
        self.winAddonManager.accept()

    def btnLogClicked(self):
        if self.winAddonManager.txtLog.isHidden():
            self.winAddonManager.txtLog.show()
        else:
            self.winAddonManager.txtLog.hide()

    def addLog(self, message):
        self.winAddonManager.lblErrors.setText(
            "Errors: " + str(int(self.winAddonManager.lblErrors.text()[-1]) + 1)
        )
        self.logger.warning(message)
        self.winAddonManager.txtLog.append(message + "\n")

    def btnAddonsClicked(self):
        table = self.getCurrentTable()

        # If on installed tab which means remove addons
        if table.objectName().endswith("Installed"):
            uninstall_function = self.getUninstallFunctionFromTable(table)

            uninstallConfirm, addons = self.getUninstallConfirm(table)
            if uninstallConfirm:
                uninstall_function(addons, table)
                self.resetRemoteAddonsTables()

        elif self.winAddonManager.tabWidget.currentIndex() == 1:
            self.installRemoteAddons()

    def getUninstallFunctionFromTable(self, table):
        """Gives function to uninstall addon type for table"""
        if "Skins" in table.objectName():
            uninstall_function = self.uninstallSkins
        elif "Plugins" in table.objectName():
            uninstall_function = self.uninstallPlugins
        elif "Music" in table.objectName():
            uninstall_function = self.uninstallMusic
        else:
            raise IndexError(
                table.objectName() + " doesn't correspond to add-on type tab"
            )

        return uninstall_function

    def installRemoteAddons(self):
        table = self.getCurrentTable()

        addons, details = self.getSelectedAddons(table)
        if addons and details:
            for addon in addons:
                self.installRemoteAddon(addon[1], addon[2], addon[0])
                self.setRemoteAddonToInstalled(addon, table)

            self.resetRemoteAddonsTables()
            self.searchSearchBarContents()

    def getCurrentTable(self):
        """Return the table that the user currently sees based on what tabs they are in"""
        if self.winAddonManager.tabWidget.currentIndex() == 0:
            if self.currentGame.startswith("LOTRO"):
                index_installed = self.winAddonManager.tabWidgetInstalled.currentIndex()

                if index_installed == 0:
                    table = self.winAddonManager.tablePluginsInstalled
                elif index_installed == 1:
                    table = self.winAddonManager.tableSkinsInstalled
                elif index_installed == 2:
                    table = self.winAddonManager.tableMusicInstalled
            else:
                table = self.winAddonManager.tableSkinsInstalled
        elif self.winAddonManager.tabWidget.currentIndex() == 1:
            if self.currentGame.startswith("DDO"):
                table = self.winAddonManager.tableSkins
            else:
                index_remote = self.winAddonManager.tabWidgetRemote.currentIndex()

                if index_remote == 0:
                    table = self.winAddonManager.tablePlugins
                elif index_remote == 1:
                    table = self.winAddonManager.tableSkins
                elif index_remote == 2:
                    table = self.winAddonManager.tableMusic
        else:
            raise IndexError(
                str(self.winAddonManager.tabWidget.currentIndex())
                + " isn't valid main tab index"
            )

        return table

    def installRemoteAddon(self, url, name, interface_id):
        path = os.path.join(self.data_folder, "Downloads", name + ".zip")
        os.makedirs(os.path.split(path)[0], exist_ok=True)
        status = self.downloader(url, path)
        if status:
            self.installAddon(path, interface_id=interface_id)
            os.remove(path)

    def getUninstallConfirm(self, table):
        addons, details = self.getSelectedAddons(table)
        if addons and details:
            num_depends = len(details.split("\n")) - 1
            if num_depends == 1:
                plural, plural1 = "this ", " addon?"
            else:
                plural, plural1 = "these ", " addons?"
            text = (
                "Are you sure you want to remove " + plural + str(len(addons)) + plural1
            )
            if self.confirmationPrompt(text, details):
                return True, addons
            else:
                return False, addons
        else:
            return False, addons

    def getSelectedAddons(self, table):
        if not table.selectedItems():
            return None, None
        selected_addons = []
        details = ""
        # Column count is minus one because of hidden ID column
        for item in table.selectedItems()[0 :: (table.columnCount() - 1)]:
            # Gets db row id for selected row
            selected_row = int((table.item(item.row(), 0)).text())

            selected_name = table.item(item.row(), 1).text()

            for selected_addon in self.c.execute(
                "SELECT InterfaceID, File, Name FROM {table} WHERE rowid = ?".format(  # nosec
                    table=table.objectName()
                ),
                (selected_row,),
            ):
                selected_addons.append(selected_addon)
                details = details + selected_name + "\n"

        return selected_addons, details

    def uninstallPlugins(self, plugins, table):
        for plugin in plugins:
            if plugin[1].endswith(".plugin"):
                plugin_files = [plugin[1]]
            else:
                plugin_files = []
                if self.checkAddonForDependencies(plugin, table):
                    doc = defusedxml.minidom.parse(plugin[1])
                    nodes = doc.getElementsByTagName("Descriptors")[0].childNodes
                    for node in nodes:
                        if node.nodeName == "descriptor":
                            plugin_files.append(
                                os.path.join(
                                    self.data_folder_plugins,
                                    (GetText(node.childNodes).replace("\\", os.sep)),
                                )
                            )
                    # Check for startup scripts to remove them
                    nodes = doc.getElementsByTagName("PluginConfig")[0].childNodes
                    for node in nodes:
                        if node.nodeName == "StartupScript":
                            script = GetText(node.childNodes)
                            self.uninstallStartupScript(
                                script, self.data_folder_plugins
                            )
                else:
                    continue

            for plugin_file in plugin_files:
                if os.path.exists(plugin_file):
                    doc = defusedxml.minidom.parse(plugin_file)
                    nodes = doc.getElementsByTagName("Plugin")[0].childNodes
                    for node in nodes:
                        if node.nodeName == "Package":
                            plugin_folder = os.path.split(
                                GetText(node.childNodes).replace(".", os.sep)
                            )[0]

                            # Removes plugin and all related files
                            if os.path.exists(
                                self.data_folder_plugins + os.sep + plugin_folder
                            ):
                                rmtree(
                                    self.data_folder_plugins + os.sep + plugin_folder
                                )
                    if os.path.exists(plugin_file):
                        os.remove(plugin_file)
            if os.path.exists(plugin[1]):
                os.remove(plugin[1])

            self.logger.info(str(plugin) + " plugin uninstalled")

            self.setRemoteAddonToUninstalled(plugin, self.winAddonManager.tablePlugins)

        # Reloads plugins
        table.clearContents()
        self.getInstalledPlugins()

    def uninstallSkins(self, skins, table):
        for skin in skins:
            if skin[1].endswith(".skincompendium"):
                skin_path = os.path.split(skin[1])[0]

                items_row = self.parseCompendiumFile(skin[1], "SkinConfig")
                script = items_row[8]
                self.uninstallStartupScript(script, self.data_folder_skins)
            else:
                skin_path = skin[1]
            rmtree(skin_path)

            self.logger.info(str(skin) + " skin uninstalled")

            self.setRemoteAddonToUninstalled(skin, self.winAddonManager.tableSkins)

        # Reloads skins
        table.clearContents()
        self.getInstalledSkins()

    def uninstallMusic(self, music_list, table):
        for music in music_list:
            if music[1].endswith(".musiccompendium"):
                music_path = os.path.split(music[1])[0]

                items_row = self.parseCompendiumFile(music[1], "MusicConfig")
                script = items_row[8]
                self.uninstallStartupScript(script, self.data_folder_music)
            else:
                music_path = music[1]

            if music_path.endswith(".abc"):
                os.remove(music_path)
            else:
                rmtree(music_path)

            self.logger.info(str(music) + " music uninstalled")

            self.setRemoteAddonToUninstalled(music, self.winAddonManager.tableMusic)

        # Reloads music
        table.clearContents()
        self.getInstalledMusic()

    def checkAddonForDependencies(self, addon, table):
        # Turbine Utilities is treated as having ID 0
        addon_ID = "0" if addon[0] == "1064" else addon[0]
        details = ""

        for dependent in self.c.execute(
            'SELECT Name, Dependencies FROM {table} WHERE Dependencies != ""'.format(  # nosec
                table=table.objectName()
            )
        ):
            for dependency in dependent[1].split(","):
                if dependency == addon_ID:
                    details = details + dependent[0] + "\n"

        if details:
            num_depends = len(details.split("\n")) - 1
            plural = " addon depends" if num_depends == 1 else " addons deppend"
            text = (
                str(num_depends)
                + plural
                + " on "
                + addon[2]
                + ". Are you sure you want to remove it?"
            )
            return self.confirmationPrompt(text, details)
        else:
            return True

    def confirmationPrompt(self, text, details):
        messageBox = QtWidgets.QMessageBox(self.parent)
        messageBox.setWindowFlag(QtCore.Qt.FramelessWindowHint)
        messageBox.setIcon(QtWidgets.QMessageBox.Question)
        messageBox.setStandardButtons(messageBox.Apply | messageBox.Cancel)

        messageBox.setInformativeText(text)
        messageBox.setDetailedText(details)

        # Checks if user accepts dialogue
        return messageBox.exec() == 33554432

    def searchSearchBarContents(self):
        """
            Used to re-search users' search when new tabs are selected
        """
        user_search = self.winAddonManager.txtSearchBar.text()
        self.txtSearchBarTextChanged(user_search)

    def tabWidgetInstalledIndexChanged(self, index):
        self.updateAddonFolderActions(index)

        # Load in installed skins on first switch to tab
        if index == 1:
            self.loadSkinsIfNotDone()

        # Load in installed music on first switch to tab
        if index == 2:
            self.loadMusicIfNotDone()

        self.searchSearchBarContents()

    def loadSkinsIfNotDone(self):
        if self.isTableEmpty(self.winAddonManager.tableSkinsInstalled):
            self.getInstalledSkins()

    def loadMusicIfNotDone(self):
        if self.isTableEmpty(self.winAddonManager.tableMusicInstalled):
            self.getInstalledMusic()

    def tabWidgetRemoteIndexChanged(self, index):
        self.updateAddonFolderActions(index)

        self.searchSearchBarContents()

    def tabWidgetIndexChanged(self, index):
        if index == 0:
            self.winAddonManager.btnAddons.setText("-")
            self.winAddonManager.btnAddons.setToolTip("Remove addons")

            index_installed = self.winAddonManager.tabWidgetInstalled.currentIndex()
            self.updateAddonFolderActions(index_installed)
        elif index == 1:
            self.winAddonManager.btnAddons.setText("+")
            self.winAddonManager.btnAddons.setToolTip("Install addons")

            index_remote = self.winAddonManager.tabWidgetRemote.currentIndex()
            self.updateAddonFolderActions(index_remote)

            # Populates remote addons tables if not done already
            if self.isTableEmpty(self.winAddonManager.tableSkins):
                if self.loadRemoteAddons():
                    self.getOutOfDateAddons()

        self.searchSearchBarContents()

    def loadRemoteAddons(self):
        if self.currentGame.startswith("LOTRO"):
            # Only keep loading remote add-ons if the first load doesn't run into issues
            if self.getRemoteAddons(self.PLUGINS_URL, self.winAddonManager.tablePlugins):
                self.getRemoteAddons(self.SKINS_URL, self.winAddonManager.tableSkins)
                self.getRemoteAddons(self.MUSIC_URL, self.winAddonManager.tableMusic)
                return True
        else:
            if self.getRemoteAddons(self.SKINS_DDO_URL, self.winAddonManager.tableSkins):
                return True

    def getRemoteAddons(self, favorites_url, table):
        # Clears rows from db table
        self.c.execute("DELETE FROM {table}".format(table=table.objectName()))  # nosec

        # Gets list of Interface IDs for installed addons
        installed_IDs = []
        for ID in self.c.execute(
            "SELECT InterfaceID FROM {table}".format(  # nosec
                table=table.objectName() + "Installed"
            )
        ):
            if ID[0]:
                installed_IDs.append(ID[0])

        try:
            addons_file = urllib.request.urlopen(favorites_url).read().decode()  # nosec
        except (urllib.error.URLError, urllib.error.HTTPError) as error:
            self.logger.error(error.reason, exc_info=True)
            self.addLog(
                "There was a network error. You may want to check your connection."
            )
            self.winAddonManager.tabWidget.setCurrentIndex(0)
            return False

        doc = defusedxml.minidom.parseString(addons_file)
        tags = doc.getElementsByTagName("Ui")
        for tag in tags:
            items_row = [""] * (len(self.COLUMN_LIST) - 1)
            nodes = tag.childNodes
            for node in nodes:
                if node.nodeName == "UIName":
                    items_row[0] = GetText(node.childNodes)
                elif node.nodeName == "UIAuthorName":
                    items_row[3] = GetText(node.childNodes)
                elif node.nodeName == "UICategory":
                    items_row[1] = GetText(node.childNodes)
                elif node.nodeName == "UID":
                    items_row[6] = GetText(node.childNodes)
                elif node.nodeName == "UIVersion":
                    items_row[2] = GetText(node.childNodes)
                elif node.nodeName == "UIUpdated":
                    items_row[4] = strftime(
                        "%Y-%m-%d", localtime(int(GetText(node.childNodes)))
                    )
                elif node.nodeName == "UIFileURL":
                    items_row[5] = GetText(node.childNodes)

            # Prepends name with (Installed) if already installed
            if items_row[6] in installed_IDs:
                items_row[0] = "(Installed) " + items_row[0]

            self.addRowToDB(table, items_row)

        # Populate user visible table. This should not reload the current search.
        self.searchDB(table, "")

        return True

    # Downloads file from url to path and shows progress with self.handleDownloadProgress
    def downloader(self, url, path):
        if url.lower().startswith("http"):
            try:
                urllib.request.urlretrieve(  # nosec
                    url, path, self.handleDownloadProgress
                )
            except (urllib.error.URLError, urllib.error.HTTPError) as error:
                self.logger.error(error.reason, exc_info=True)
                self.addLog(
                    "There was a network error. You may want to check your connection."
                )
                return False
        else:
            raise ValueError from None

        self.winAddonManager.progressBar.setValue(0)
        return True

    def handleDownloadProgress(self, index, frame, size):
        # Updates progress bar with download progress
        percent = 100 * index * frame // size
        self.winAddonManager.progressBar.setValue(percent)

    def Run(self):
        self.winAddonManager.exec()
        self.closeDB()

    def contextMenuRequested(self, cursor_position):
        global_cursor_position = self.winAddonManager.mapToGlobal(cursor_position)

        # It is not a local variable, because of garbage collection
        self.winAddonManager.contextMenu = self.getContextMenu(global_cursor_position)
        if self.winAddonManager.contextMenu:
            self.winAddonManager.contextMenu.popup(global_cursor_position)

    def getContextMenu(self, global_cursor_position):
        menu = QtWidgets.QMenu()

        selected_widget = QtWidgets.QApplication.instance().widgetAt(
            global_cursor_position
        )

        parent_widget = selected_widget.parent()
        if parent_widget.objectName().startswith("table"):
            self.context_menu_selected_table = parent_widget
            selected_item = self.context_menu_selected_table.itemAt(
                selected_widget.mapFromGlobal(global_cursor_position)
            )
            if selected_item:
                self.context_menu_selected_row = selected_item.row()

                # If addon has online page
                self.context_menu_selected_interface_ID = self.getTableRowInterfaceID(
                    self.context_menu_selected_table, self.context_menu_selected_row
                )
                if self.context_menu_selected_interface_ID:
                    menu.addAction(self.winAddonManager.actionShowOnLotrointerface)

                # If addon is installed
                if self.context_menu_selected_table.objectName().endswith("Installed"):
                    menu.addAction(self.winAddonManager.actionUninstallAddon)
                    menu.addAction(self.winAddonManager.actionShowAddonInFileManager)
                else:
                    # If addon in remote table is installed
                    if (
                        selected_item.background().color()
                        == self.installed_addons_color
                    ):
                        menu.addAction(self.winAddonManager.actionUninstallAddon)
                        menu.addAction(
                            self.winAddonManager.actionShowAddonInFileManager
                        )
                    else:
                        menu.addAction(self.winAddonManager.actionInstallAddon)

                # If addon has a new version available
                version_item = self.context_menu_selected_table.item(
                    self.context_menu_selected_row, 3
                )
                version_color = version_item.foreground().color()
                if version_color in [QtGui.QColor("crimson"), QtGui.QColor("green")]:
                    menu.addAction(self.winAddonManager.actionUpdateAddon)

                # If addon has a statup script
                relative_script_path = self.getRelativeStartupScriptFromInterfaceID(
                    self.context_menu_selected_table,
                    self.context_menu_selected_interface_ID,
                )
                if relative_script_path:
                    # If startup script is enabled
                    if relative_script_path in self.startupScripts:
                        menu.addAction(self.winAddonManager.actionDisableStartupScript)
                    else:
                        menu.addAction(self.winAddonManager.actionEnableStartupScript)

        # Only return menu if something has been added to it
        if not menu.isEmpty():
            return menu
        else:
            return None

    def getTableRowInterfaceID(self, table: QtWidgets.QTableWidget, row: int):
        addon_db_id = table.item(row, 0).text()

        for interface_ID in self.c.execute(
            "SELECT InterfaceID FROM {table} WHERE rowid = ?".format(  # nosec
                table=table.objectName()
            ),
            (addon_db_id,),
        ):
            if interface_ID[0]:
                return interface_ID[0]
            else:
                return None

    def actionShowOnLotrointerfaceSelected(self):
        table = self.context_menu_selected_table
        row = self.context_menu_selected_row
        interface_ID = self.getAddonListObjectFromRow(table, row)[0]

        url = self.getAddonUrlFromInterfaceID(interface_ID, table)

        if url:
            QtGui.QDesktopServices.openUrl(url)

    def getAddonUrlFromInterfaceID(
        self, interface_ID, table: QtWidgets.QTableWidget, download_url: bool = False
    ):
        """Returns info URL for addon or download URL if download_url=True"""
        # URL is only in remote version of table
        table = self.getRemoteOrLocalTableFromOne(table, remote=True)

        for addon_url in self.c.execute(
            "SELECT File FROM {table} WHERE InterfaceID = ?".format(  # nosec
                table=table.objectName()
            ),
            (interface_ID,),
        ):
            if addon_url[0]:
                return addon_url[0] if download_url else self.getInterfaceInfoUrl(addon_url[0])

    def getAddonFileFromInterfaceID(self, interface_ID, table):
        """Returns file location of addon"""
        # File is only in "Installed" version of table. The "File" field
        # has the download url in the remote tables.
        table = self.getRemoteOrLocalTableFromOne(table, remote=False)

        for file in self.c.execute(
            "SELECT File FROM {table} WHERE InterfaceID = ?".format(  # nosec
                table=table.objectName()
            ),
            (interface_ID,),
        ):
            if file[0]:
                return file[0]

    def showSelectedOnLotrointerface(self):
        table = self.getCurrentTable()
        selected_addons = self.getSelectedAddons(table)

        if selected_addons[0]:
            for addon in selected_addons[0]:
                info_url = self.getAddonUrlFromInterfaceID(
                    addon[0], table, download_url=False
                )
                QtGui.QDesktopServices.openUrl(info_url)

    def actionInstallAddonSelected(self):
        """
        Installs addon selected by context menu. This function
        should only be called while in one of the remote/find more
        tabs of the UI.
        """
        table = self.context_menu_selected_table
        row = self.context_menu_selected_row
        addon = self.getAddonListObjectFromRow(table, row)

        self.installRemoteAddon(addon[1], addon[2], addon[0])
        self.setRemoteAddonToInstalled(addon, table)

        self.resetRemoteAddonsTables()
        self.searchSearchBarContents()

    def actionUninstallAddonSelected(self):
        table = self.context_menu_selected_table
        row = self.context_menu_selected_row
        addon = self.getAddonListObjectFromRow(table, row, remote=False)

        if self.confirmationPrompt(
            "Are you sure you want to uninstall this addon?", addon[2]
        ):
            uninstall_function = self.getUninstallFunctionFromTable(table)

            table_installed = self.getRemoteOrLocalTableFromOne(table, remote=False)
            uninstall_function([addon], table_installed)

            self.resetRemoteAddonsTables()
            self.searchSearchBarContents()

    def getAddonListObjectFromRow(
        self, table: QtWidgets.QTableWidget, row, remote=True
    ):
        """
        Gives list of information for addon. The information is:
        [Interface ID, URL/File (depending on if remote = True or False), Name]
        """
        interface_ID = self.getTableRowInterfaceID(table, row)

        if remote:
            table_remote = self.getRemoteOrLocalTableFromOne(table, remote=True)
            file = self.getAddonUrlFromInterfaceID(
                interface_ID, table_remote, download_url=True
            )
        else:
            table_installed = self.getRemoteOrLocalTableFromOne(table, remote=False)

            if table.objectName().endswith("Installed"):
                self.reloadSearch(table_installed)

                for item in self.c.execute(
                    "SELECT File FROM {table} WHERE rowid=?".format(  # nosec
                        table=table_installed.objectName()
                    ),
                    (table_installed.item(row, 0).text(),),
                ):
                    file = item[0]
            else:
                file = self.getAddonFileFromInterfaceID(interface_ID, table_installed)

        return [interface_ID, file, table.item(row, 1).text()]

    def getRemoteOrLocalTableFromOne(
        self, input_table: QtWidgets.QTableWidget, remote: bool = False
    ):
        table_name = input_table.objectName()
        # UI table object names are renamed with DDO in them when the current game is
        # DDO for DB access, but the callable name for the UI tables stays the same.
        table_name = table_name.replace("DDO", "")

        if remote:
            table = getattr(self.winAddonManager, table_name.split("Installed")[0])
        else:
            if table_name.endswith("Installed"):
                table = input_table
            else:
                table = getattr(self.winAddonManager, table_name + "Installed")

        return table

    def actionShowAddonInFileManagerSelected(self):
        table = self.context_menu_selected_table
        row = self.context_menu_selected_row
        addon = self.getAddonListObjectFromRow(table, row, remote=False)

        addon_folder = os.path.dirname(addon[1])
        QtGui.QDesktopServices.openUrl(QtCore.QUrl.fromLocalFile(addon_folder))

    def actionShowPluginsFolderSelected(self):
        folder = self.data_folder_plugins
        QtGui.QDesktopServices.openUrl(QtCore.QUrl.fromLocalFile(folder))

    def actionShowSkinsFolderSelected(self):
        folder = self.data_folder_skins
        QtGui.QDesktopServices.openUrl(QtCore.QUrl.fromLocalFile(folder))

    def actionShowMusicFolderSelected(self):
        folder = self.data_folder_music
        QtGui.QDesktopServices.openUrl(QtCore.QUrl.fromLocalFile(folder))

    def updateAddonFolderActions(self, index):
<<<<<<< HEAD
        """Makes only action for opening addon folder associated with tab visible"""
        if (
            self.currentGame.startswith("DDO")
            or not self.currentGame.startswith("DDO")
            and index != 0
            and index == 1
        ):
=======
        """
        Makes action for opening addon folder associated with
        current tab the only addon folder opening action visible.
        """
        if self.currentGame.startswith("DDO") or index == 1:
>>>>>>> 25854b80
            self.winAddonManager.actionShowPluginsFolderInFileManager.setVisible(False)
            self.winAddonManager.actionShowSkinsFolderInFileManager.setVisible(True)
            self.winAddonManager.actionShowMusicFolderInFileManager.setVisible(False)
        elif not self.currentGame.startswith("DDO") and index == 0:
            self.winAddonManager.actionShowPluginsFolderInFileManager.setVisible(True)
            self.winAddonManager.actionShowSkinsFolderInFileManager.setVisible(False)
            self.winAddonManager.actionShowMusicFolderInFileManager.setVisible(False)
<<<<<<< HEAD
        elif not self.currentGame.startswith("DDO") and index == 2:
=======
        elif index == 2:
>>>>>>> 25854b80
            self.winAddonManager.actionShowPluginsFolderInFileManager.setVisible(False)
            self.winAddonManager.actionShowSkinsFolderInFileManager.setVisible(False)
            self.winAddonManager.actionShowMusicFolderInFileManager.setVisible(True)

    def checkForUpdates(self):
        if self.loadRemoteAddons():
            self.getOutOfDateAddons()
            self.searchSearchBarContents()

    def getOutOfDateAddons(self):
        """
        Marks addons as out of date in database with '(Outdated) '
        in installed table and '(Updated) ' in remote table. These
        are prepended to the Version column.
        """
        if not self.loadRemoteDataIfNotDone():
            return

        if not self.currentGame.startswith("DDO"):
            self.loadSkinsIfNotDone()
            self.loadMusicIfNotDone()

        if self.currentGame.startswith("LOTRO"):
            tables = self.TABLE_LIST[:3]
        else:
            tables = ["tableSkinsInstalled"]

        for db_table in tables:
            table_installed = getattr(self.winAddonManager, db_table)
            table_remote = self.getRemoteOrLocalTableFromOne(
                table_installed, remote=True
            )

            addons_info_remote = {}
            for addon in self.c.execute(
                "SELECT Version, InterfaceID, rowid FROM {table_remote} WHERE"  # nosec
                " Name LIKE '(Installed) %'".format(
                    table_remote=table_remote.objectName()
                )
            ):
                addons_info_remote[addon[1]] = (addon[0], addon[2])

            out_of_date_addons = []
            for addon in self.c.execute(
                "SELECT Version, InterfaceID, rowid FROM {table_installed} WHERE"  # nosec
                " InterfaceID != ''".format(
                    table_installed=table_installed.objectName()
                )
            ):
                # Will raise KeyError if addon has Interface ID that isn't in remote table.
                try:
                    remote_addon_info = addons_info_remote[addon[1]]
                except KeyError:
                    continue

                latest_version = remote_addon_info[0]
                if addon[0] != latest_version:
                    rowid_remote = remote_addon_info[1]
                    out_of_date_addons.append((addon[2], rowid_remote, table_installed))

            for addon in out_of_date_addons:
                self.markAddonForUpdating(addon[0], addon[1], addon[2])

    def markAddonForUpdating(self, rowid_local, rowid_remote, table_installed):
        """
        Marks addon as having having updates
        available in installed and remote tables
        """
        table_remote = self.getRemoteOrLocalTableFromOne(table_installed, remote=True)

        self.c.execute(
            (
                "UPDATE {table} SET Version=('(Outdated) ' || Version) WHERE rowid=?".format(  # nosec
                    table=table_installed.objectName()
                )
            ),
            (str(rowid_local),),
        )
        self.c.execute(
            (
                "UPDATE {table} SET Version=('(Updated) ' || Version) WHERE rowid=?".format(  # nosec
                    table=table_remote.objectName()
                )
            ),
            (str(rowid_remote),),
        )

    def updateAll(self):
        if not self.loadRemoteDataIfNotDone():
            return

        if self.currentGame.startswith("LOTRO"):
            tables = self.TABLE_LIST[:3]
        else:
            tables = ["tableSkinsInstalled"]

        for db_table in tables:
            table = getattr(self.winAddonManager, db_table)
            for addon in self.c.execute(
                "SELECT InterfaceID, File, Name FROM {table} WHERE"  # nosec
                " Version LIKE '(Outdated) %'".format(table=table.objectName())
            ):
                self.updateAddon(addon, table)

        self.resetRemoteAddonsTables()
        self.searchSearchBarContents()

    def updateAddon(self, addon, table):
        uninstall_function = self.getUninstallFunctionFromTable(table)
        table_installed = self.getRemoteOrLocalTableFromOne(table, remote=False)
        table_remote = self.getRemoteOrLocalTableFromOne(table, remote=True)

        uninstall_function([addon], table_installed)

        for entry in self.c.execute(
            "SELECT File FROM {table} WHERE"  # nosec
            " InterfaceID = ?".format(table=table_remote.objectName()),
            (addon[0],),
        ):
            url = entry[0]
        self.installRemoteAddon(url, addon[2], addon[0])
        self.setRemoteAddonToInstalled(addon, table_remote)

    def actionUpdateAddonSelected(self):
        if not self.loadRemoteDataIfNotDone():
            return

        table = self.context_menu_selected_table
        row = self.context_menu_selected_row
        addon = self.getAddonListObjectFromRow(table, row, remote=False)

        self.updateAddon(addon, table)

        self.resetRemoteAddonsTables()
        self.searchSearchBarContents()

    def updateAllSelectedAddons(self):
        table = self.getCurrentTable()
        addons, details = self.getSelectedAddons(table)

        if not self.loadRemoteDataIfNotDone():
            return

        if addons:
            for addon in addons:
                if self.checkIfAddonHasUpdate(addon, table):
                    self.updateAddon(addon, table)

            self.resetRemoteAddonsTables()
            self.searchSearchBarContents()

    def checkIfAddonHasUpdate(self, addon, table):
        for entry in self.c.execute(
            "SELECT Version FROM {table} WHERE InterfaceID = ?".format(  # nosec
                table=table.objectName()
            ),
            (addon[0],),
        ):
            version = entry[0]
            return bool(
                version.startswith("(Outdated) ")
                or version.startswith("(Updated) ")
            )

    def loadRemoteDataIfNotDone(self):
        """
        Loads remote addons and checks if addons have updates if not done yet
        """
        # If remote addons haven't been loaded then out of date addons haven't been found.
        if self.isTableEmpty(self.winAddonManager.tableSkins):
            if self.loadRemoteAddons():
                self.getOutOfDateAddons()
        
        return True

    def actionEnableStartupScriptSelected(self):
        script = self.getRelativeStartupScriptFromInterfaceID(
            self.context_menu_selected_table, self.context_menu_selected_interface_ID
        )
        full_script_path = os.path.join(self.data_folder, script)
        if os.path.exists(full_script_path):
            self.startupScripts.append(script)
        else:
            self.addLog(
                f"'{full_script_path}' startup script does not exist, so it could not be enabled."
            )

    def actionDisableStartupScriptSelected(self):
        script = self.getRelativeStartupScriptFromInterfaceID(
            self.context_menu_selected_table, self.context_menu_selected_interface_ID
        )
        self.startupScripts.remove(script)

    def getRelativeStartupScriptFromInterfaceID(
        self, table: QtWidgets.QTableWidget, interface_ID
    ):
        """Returns path of startup script relative to game documents settings directory"""
        table_local = self.getRemoteOrLocalTableFromOne(table, remote=False)
        for entry in self.c.execute(
            f"SELECT StartupScript FROM {table_local.objectName()} WHERE InterfaceID = ?",
            (interface_ID,),
        ):
            if entry[0]:
                script = os.path.normpath(entry[0].replace("\\", "/"))
                addon_data_folder_relative = self.getAddonTypeDataFolderFromTable(
                    table_local
                ).split(self.data_folder)[1]

                return os.path.join(
                    addon_data_folder_relative, script
                ).strip(os.sep)

    def getAddonTypeDataFolderFromTable(self, table: QtWidgets.QTableWidget):
        table_name = table.objectName()
        if "Plugins" in table_name:
            return self.data_folder_plugins
        elif "Skins" in table_name:
            return self.data_folder_skins
        elif "Music" in table_name:
            return self.data_folder_music
        else:
            return None

    def handleStartupScriptActivationPrompt(
        self, table: QtWidgets.QTableWidget, interface_ID: str
    ):
        """Asks user if they want to enable an add-on's startup script if present"""
        script = self.getRelativeStartupScriptFromInterfaceID(table, interface_ID)
        if script:
            script_contents = open(os.path.join(self.data_folder, script)).read()
            for name in self.c.execute(
                f"SELECT Name from {table.objectName()} WHERE InterfaceID = ?",
                (interface_ID,),
            ):
                addon_name = name[0]

            activate_script = self.confirmationPrompt(
                f"{addon_name} is requesting to run a Python script at every game launch."
                " It is highly recommended to review the script's code in the details"
                " box below to make sure it's safe.",
                script_contents,
            )
            if activate_script:
                self.startupScripts.append(script)

    def uninstallStartupScript(self, script: str, addon_data_folder: str):
        if script:
            script_path = os.path.join(
                addon_data_folder, (script.replace("\\", os.sep)),
            )

            relative_to_game_documents_dir_script = script_path.replace(
                self.data_folder, ""
            ).strip(os.sep)
            if relative_to_game_documents_dir_script in self.startupScripts:
                self.startupScripts.remove(relative_to_game_documents_dir_script)

            if os.path.exists(script_path):
                os.remove(script_path)
<|MERGE_RESOLUTION|>--- conflicted
+++ resolved
@@ -1808,21 +1808,11 @@
         QtGui.QDesktopServices.openUrl(QtCore.QUrl.fromLocalFile(folder))
 
     def updateAddonFolderActions(self, index):
-<<<<<<< HEAD
-        """Makes only action for opening addon folder associated with tab visible"""
-        if (
-            self.currentGame.startswith("DDO")
-            or not self.currentGame.startswith("DDO")
-            and index != 0
-            and index == 1
-        ):
-=======
         """
         Makes action for opening addon folder associated with
         current tab the only addon folder opening action visible.
         """
         if self.currentGame.startswith("DDO") or index == 1:
->>>>>>> 25854b80
             self.winAddonManager.actionShowPluginsFolderInFileManager.setVisible(False)
             self.winAddonManager.actionShowSkinsFolderInFileManager.setVisible(True)
             self.winAddonManager.actionShowMusicFolderInFileManager.setVisible(False)
@@ -1830,11 +1820,7 @@
             self.winAddonManager.actionShowPluginsFolderInFileManager.setVisible(True)
             self.winAddonManager.actionShowSkinsFolderInFileManager.setVisible(False)
             self.winAddonManager.actionShowMusicFolderInFileManager.setVisible(False)
-<<<<<<< HEAD
         elif not self.currentGame.startswith("DDO") and index == 2:
-=======
-        elif index == 2:
->>>>>>> 25854b80
             self.winAddonManager.actionShowPluginsFolderInFileManager.setVisible(False)
             self.winAddonManager.actionShowSkinsFolderInFileManager.setVisible(False)
             self.winAddonManager.actionShowMusicFolderInFileManager.setVisible(True)
