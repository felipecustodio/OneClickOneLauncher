--- conflicted
+++ resolved
@@ -1,19 +1,13 @@
 import logging
-<<<<<<< HEAD
 from typing import Any, Final, override
-=======
 from typing import Any, override
->>>>>>> 3d234fa0
 from urllib.parse import urlparse, urlunparse
 
 import httpx
 import xmlschema
 from asyncache import cached
 from cachetools import TTLCache
-<<<<<<< HEAD
-=======
 from defusedxml import ElementTree  # type: ignore[import-untyped]
->>>>>>> 3d234fa0
 
 from ..resources import data_dir
 from .httpx_client import get_httpx_client
